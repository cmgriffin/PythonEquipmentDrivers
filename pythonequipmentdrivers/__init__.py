--- conflicted
+++ resolved
@@ -1,11 +1,6 @@
-<<<<<<< HEAD
 from .core import (get_devices_addresses, identify_devices, Scpi_Instrument,
                    VisaIOError, EnvironmentSetup,
                    initiaize_device, Gpib_Interface)
-=======
-from .core import (Scpi_Instrument, get_devices_addresses, identify_devices,
-                   VisaIOError)
->>>>>>> 7e061006
 
 from .environment_creation import build_environment
 
@@ -23,13 +18,9 @@
 
 from . import functiongenerator
 
-<<<<<<< HEAD
-__all__ = ['Scpi_Instrument', 'EnvironmentSetup', 'Gpib_Interface',
-           'get_devices_addresses', 'identify_devices',
-=======
->>>>>>> 7e061006
-
-__all__ = ['Scpi_Instrument', 'get_devices_addresses', 'identify_devices',
+__all__ = ['Scpi_Instrument',
+           'get_devices_addresses',
+           'identify_devices',
            'VisaIOError',
 
            'build_environment',

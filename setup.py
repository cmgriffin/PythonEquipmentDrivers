from setuptools import setup, find_packages


setup(name='pythonequipmentdrivers',
<<<<<<< HEAD
      version='1.7.3',
=======
      version='1.6.5',
>>>>>>> c88352ec
      description="""
                  A library of software drivers to interface with various
                  pieces of test instrumentation
                  """,
      url='https://github.com/AnnaGiasson/PythonEquipmentDrivers',
      author='Anna Giasson',
      author_email='agiasson@vicr.com', license='None',
      packages=find_packages(), zip_safe=False,
      classifiers=[
                   'Development Status :: 4 - Beta',
                   'Environment :: Console',
                   'Intended Audience :: Developers',
                   'Programming Language :: Python'
                   ],
      install_requires=[
                        'pyvisa',
                        'numpy',
                        'pypiwin32',
                        ],
      )<|MERGE_RESOLUTION|>--- conflicted
+++ resolved
@@ -2,11 +2,7 @@
 
 
 setup(name='pythonequipmentdrivers',
-<<<<<<< HEAD
-      version='1.7.3',
-=======
-      version='1.6.5',
->>>>>>> c88352ec
+      version='1.7.0',
       description="""
                   A library of software drivers to interface with various
                   pieces of test instrumentation
